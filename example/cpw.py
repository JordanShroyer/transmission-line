--- conflicted
+++ resolved
@@ -85,11 +85,6 @@
           f"and {feedline.bounds[1]} at upper right.")
     print(f"The total feedline length, including bends, is {feedline.length}")
     # Draw the feedline in the main cell on the given layer, with the start point at the given origin. This puts the
-<<<<<<< HEAD
-    # bend in this CPW near (0, 0). We could have also placed the initial point at (-3000, 0) and drawn the feedline at
-    # (0, 0) to obtain the same result.
-    feedline.draw(cell=main_cell, origin=(-3000, 0), layer=0)
-=======
     # bend in this CPW near (0, 0). Draw the trace and ground, but not the gap, of all Segments except for the first and
     # last, for which no structures are drawn because the individual keywords override the global keywords.
     feedline.draw(cell=main_cell, origin=(-3000, 0), layer=0,
@@ -99,7 +94,6 @@
                   # individual_keywords={0: dict(draw_trace=False, draw_ground=False),  # left_border
                   #                     -1: dict(draw_trace=False, draw_ground=False)},  # upper_border
                   )
->>>>>>> 6e4c0ac1
 
     """
     # Draw another negative CPW with an elbow coupler next to the feedline. This structure is a section of CPW that has
